/*!
 *  Copyright (c) 2016 by Contributors
 * \file ir_mutator.cc
 */
#include <tvm/ir.h>
#include <tvm/ir_mutator.h>
#include <tvm/packed_func_ext.h>
#include "./ir_util.h"

namespace tvm {
namespace ir {

class IRTransformer final : public IRMutator {
 public:
  IRTransformer(const runtime::PackedFunc& f_preorder,
                const runtime::PackedFunc& f_postorder,
                const std::unordered_set<uint32_t>& only_enable)
      : f_preorder_(f_preorder),
        f_postorder_(f_postorder),
        only_enable_(only_enable) {
  }
  Stmt Mutate(Stmt stmt) final {
    return MutateInternal<Stmt>(stmt);
  }
  Expr Mutate(Expr expr) final {
    return MutateInternal<Expr>(expr);
  }

 private:
  template<typename T>
  T MutateInternal(T node) {
    if (only_enable_.size() &&
        !only_enable_.count(node->type_index())) {
      return IRMutator::Mutate(node);
    }
    if (f_preorder_ != nullptr) {
      T pre = f_preorder_(node);
      if (pre.defined()) return pre;
    }
    node = IRMutator::Mutate(node);
    if (f_postorder_ != nullptr) {
      T post = f_postorder_(node);
      if (post.defined()) return post;
    }
    return node;
  }
  // The functions
  const runtime::PackedFunc& f_preorder_;
  const runtime::PackedFunc& f_postorder_;
  // type indices enabled.
  const std::unordered_set<uint32_t>& only_enable_;
};

Stmt IRTransform(const Stmt& ir_node,
                 const runtime::PackedFunc& f_preorder,
                 const runtime::PackedFunc& f_postorder,
                 const Array<Expr>& only_enable) {
  std::unordered_set<uint32_t> only_type_index;
  for (Expr s : only_enable) {
    only_type_index.insert(Node::TypeKey2Index(s.as<StringImm>()->value.c_str()));
  }
  return IRTransformer(f_preorder, f_postorder, only_type_index)
      .Mutate(ir_node);
}

IRMutator::FMutateExpr& IRMutator::vtable_expr() {  // NOLINT(*)
  static FMutateExpr inst; return inst;
}

IRMutator::FMutateStmt& IRMutator::vtable_stmt() {  // NOLINT(*)
  static FMutateStmt inst; return inst;
}

inline Array<Expr> MutateArray(Array<Expr> arr, IRMutator *m) {
  return UpdateArray(arr, [&m] (const Expr& e) { return m->Mutate(e); });
}

inline Array<IterVar> MutateIterVarArr(Array<IterVar> rdom, IRMutator *m) {
  std::vector<IterVar> new_dom(rdom.size());
  bool changed = false;
  for (size_t i = 0; i < rdom.size(); i++) {
    IterVar v = rdom[i];
    Range r = v->dom;
    Expr new_min = m->Mutate(r->min);
    Expr new_extent = m->Mutate(r->extent);
    if (!r->min.same_as(new_min)) changed = true;
    if (!r->extent.same_as(new_extent)) changed = true;
    new_dom[i] = IterVarNode::make(
        Range::make_by_min_extent(new_min, new_extent),
        v->var, v->iter_type, v->thread_tag);
  }
  if (!changed) {
    return rdom;
  } else {
    return Array<IterVar>(new_dom);
  }
}


// Mutate Stmt

#define DISPATCH_TO_MUTATE_STMT(OP)                                 \
  set_dispatch<OP>([](const OP* op, const Stmt& s, IRMutator* m) {  \
      return m->Mutate_(op, s);                                     \
    })

Stmt IRMutator::Mutate_(const AttrStmt* op, const Stmt& s) {
  Expr value = this->Mutate(op->value);
  Stmt body = this->Mutate(op->body);
  if (value.same_as(op->value) &&
      body.same_as(op->body)) {
    return s;
  } else {
    return AttrStmt::make(op->node, op->attr_key, value, body);
  }
}

Stmt IRMutator::Mutate_(const LetStmt *op, const Stmt& s) {
  Expr value = this->Mutate(op->value);
  Stmt body = this->Mutate(op->body);
  if (value.same_as(op->value) &&
      body.same_as(op->body)) {
    return s;
  } else {
    return LetStmt::make(op->var, value, body);
  }
}

Stmt IRMutator::Mutate_(const For *op, const Stmt& s) {
  Expr min = this->Mutate(op->min);
  Expr extent = this->Mutate(op->extent);
  Stmt body = this->Mutate(op->body);
  if (min.same_as(op->min) &&
      extent.same_as(op->extent) &&
      body.same_as(op->body)) {
    return s;
  } else {
    return For::make(
        op->loop_var, min, extent, op->for_type, op->device_api, body);
  }
}

Stmt IRMutator::Mutate_(const Allocate* op, const Stmt& s) {
  IRMutator* m = this;
  std::vector<Expr> new_extents;
  bool all_extents_unmodified = true;
  for (size_t i = 0; i < op->extents.size(); i++) {
    new_extents.push_back(m->Mutate(op->extents[i]));
    all_extents_unmodified &= new_extents[i].same_as(op->extents[i]);
  }
  Stmt body = m->Mutate(op->body);
  Expr condition = m->Mutate(op->condition);
  Expr new_expr;
  if (op->new_expr.defined()) {
    new_expr = m->Mutate(op->new_expr);
  }
  if (all_extents_unmodified &&
      body.same_as(op->body) &&
      condition.same_as(op->condition) &&
      new_expr.same_as(op->new_expr)) {
    return s;
  } else {
    return Allocate::make(
        op->buffer_var, op->type,
        new_extents, condition, body,
        new_expr, op->free_function);
  }
}

Stmt IRMutator::Mutate_(const IfThenElse *op, const Stmt& s) {
  Expr condition = this->Mutate(op->condition);
  Stmt then_case = this->Mutate(op->then_case);
  Stmt else_case;
  if (op->else_case.defined()) {
    else_case = this->Mutate(op->else_case);
  }
  if (condition.same_as(op->condition) &&
      then_case.same_as(op->then_case) &&
      else_case.same_as(op->else_case)) {
    return s;
  } else {
    return IfThenElse::make(condition, then_case, else_case);
  }
}

Stmt IRMutator::Mutate_(const Store *op, const Stmt& s) {
  Expr value = this->Mutate(op->value);
  Expr index = this->Mutate(op->index);
  Expr pred = this->Mutate(op->predicate);
  if (value.same_as(op->value) && index.same_as(op->index) && pred.same_as(op->predicate)) {
    return s;
  } else {
    return Store::make(op->buffer_var, value, index, pred);
  }
}

Stmt IRMutator::Mutate_(const Provide* op, const Stmt& s) {
  auto new_args = MutateArray(op->args, this);
  auto new_value = this->Mutate(op->value);
  if (op->args.same_as(new_args) && op->value.same_as(new_value)) {
    return s;
  } else {
    return Provide::make(op->func, op->value_index, new_value, new_args);
  }
}

Stmt IRMutator::Mutate_(const Realize* op, const Stmt& s) {
  IRMutator* m = this;
  HalideIR::Internal::Region new_bounds;
  bool bounds_changed = false;

  // Mutate the bounds
  for (size_t i = 0; i < op->bounds.size(); i++) {
    Expr old_min = op->bounds[i]->min;
    Expr old_extent = op->bounds[i]->extent;
    Expr new_min = m->Mutate(old_min);
    Expr new_extent = m->Mutate(old_extent);
    if (!new_min.same_as(old_min))  bounds_changed = true;
    if (!new_extent.same_as(old_extent)) bounds_changed = true;
    new_bounds.push_back(
        Range::make_by_min_extent(new_min, new_extent));
  }

  Stmt body = m->Mutate(op->body);
  Expr condition = m->Mutate(op->condition);
  if (!bounds_changed &&
      body.same_as(op->body) &&
      condition.same_as(op->condition)) {
    return s;
  } else {
    return Realize::make(op->func, op->value_index,
                         op->type, new_bounds,
                         condition, body);
  }
}

Stmt IRMutator::Mutate_(const Prefetch* op, const Stmt& s) {
  IRMutator* m = this;
  HalideIR::Internal::Region new_bounds;
  bool bounds_changed = false;

  // Mutate the bounds
  for (size_t i = 0; i < op->bounds.size(); i++) {
    Expr old_min = op->bounds[i]->min;
    Expr old_extent = op->bounds[i]->extent;
    Expr new_min = m->Mutate(old_min);
    Expr new_extent = m->Mutate(old_extent);
    if (!new_min.same_as(old_min))  bounds_changed = true;
    if (!new_extent.same_as(old_extent)) bounds_changed = true;
    new_bounds.push_back(
        Range::make_by_min_extent(new_min, new_extent));
  }

  if (!bounds_changed) {
    return s;
  } else {
    return Prefetch::make(op->func, op->value_index,
                          op->type, new_bounds);
  }
}

Stmt IRMutator::Mutate_(const Block* op, const Stmt& s) {
  Stmt first = this->Mutate(op->first);
  Stmt rest = this->Mutate(op->rest);
  if (first.same_as(op->first) &&
      rest.same_as(op->rest)) {
    return s;
  } else {
    return Block::make(first, rest);
  }
}

Stmt IRMutator::Mutate_(const AssertStmt *op, const Stmt& s) {
  Expr condition = this->Mutate(op->condition);
  Expr message = this->Mutate(op->message);
  Stmt body = this->Mutate(op->body);

  if (condition.same_as(op->condition) &&
      message.same_as(op->message) &&
      body.same_as(op->body)) {
    return s;
  } else {
    return AssertStmt::make(condition, message, body);
  }
}

Stmt IRMutator::Mutate_(const ProducerConsumer *op, const Stmt& s) {
  Stmt body = this->Mutate(op->body);
  if (body.same_as(op->body)) {
    return s;
  } else {
    return ProducerConsumer::make(op->func, op->is_producer, body);
  }
}

Stmt IRMutator::Mutate_(const Evaluate *op, const Stmt& s) {
  Expr v = this->Mutate(op->value);
  if (v.same_as(op->value)) {
    return s;
  } else {
    return Evaluate::make(v);
  }
}

Stmt IRMutator::Mutate_(const Free *op, const Stmt& s) {
  return s;
}

Stmt IRMutator::Mutate_(const SetBit *op, const Stmt& e) {
  Expr old_val = this->Mutate(op->old_val);
  Expr new_val = this->Mutate(op->new_val);
  Expr index = this->Mutate(op->index);
  Expr bit = this->Mutate(op->bit);
  return SetBit::make(op->buffer_var, old_val, new_val, index, bit);
}

Stmt IRMutator::Mutate_(const SetSlice *op, const Stmt& e) {
  Expr old_val = this->Mutate(op->old_val);
  Expr new_val = this->Mutate(op->new_val);
  Expr index = this->Mutate(op->index);
  Expr bit_left = this->Mutate(op->bit_left);
  Expr bit_right = this->Mutate(op->bit_right);
  return SetSlice::make(op->buffer_var, old_val, new_val, index, bit_left, bit_right);
}

TVM_STATIC_IR_FUNCTOR(IRMutator, vtable_stmt)
.DISPATCH_TO_MUTATE_STMT(LetStmt)
.DISPATCH_TO_MUTATE_STMT(AttrStmt)
.DISPATCH_TO_MUTATE_STMT(IfThenElse)
.DISPATCH_TO_MUTATE_STMT(For)
.DISPATCH_TO_MUTATE_STMT(Allocate)
.DISPATCH_TO_MUTATE_STMT(Store)
.DISPATCH_TO_MUTATE_STMT(Free)
.DISPATCH_TO_MUTATE_STMT(AssertStmt)
.DISPATCH_TO_MUTATE_STMT(ProducerConsumer)
.DISPATCH_TO_MUTATE_STMT(Provide)
.DISPATCH_TO_MUTATE_STMT(Realize)
.DISPATCH_TO_MUTATE_STMT(Block)
.DISPATCH_TO_MUTATE_STMT(Evaluate)
.DISPATCH_TO_MUTATE_STMT(Prefetch)
.DISPATCH_TO_MUTATE_STMT(SetBit)
.DISPATCH_TO_MUTATE_STMT(SetSlice);


// Mutate Expr

#define DISPATCH_TO_MUTATE_EXPR(OP)                                 \
  set_dispatch<OP>([](const OP* op, const Expr& e, IRMutator* m) {  \
      return m->Mutate_(op, e);                                     \
    })

Expr IRMutator::Mutate_(const Variable *op, const Expr& e) {
  return e;
}

Expr IRMutator::Mutate_(const Load *op, const Expr& e) {
  Expr index = this->Mutate(op->index);
  Expr pred = this->Mutate(op->predicate);
  if (index.same_as(op->index) && pred.same_as(op->predicate)) {
    return e;
  } else {
    return Load::make(op->type, op->buffer_var, index, pred);
  }
}

Expr IRMutator::Mutate_(const Let *op, const Expr& e) {
  Expr value = this->Mutate(op->value);
  Expr body = this->Mutate(op->body);
  if (value.same_as(op->value) &&
      body.same_as(op->body)) {
    return e;
  } else {
    return Let::make(op->var, value, body);
  }
}

Expr IRMutator::Mutate_(const Call* op, const Expr& e) {
  auto new_args = MutateArray(op->args, this);
  if (op->args.same_as(new_args)) {
    return e;
  } else {
    return Call::make(op->type, op->name, new_args, op->call_type,
                      op->func, op->value_index);
  }
}

#define DEFINE_BIOP_EXPR_MUTATE_(OP)                        \
  Expr IRMutator::Mutate_(const OP* op, const Expr& e) {    \
    Expr a = this->Mutate(op->a);                           \
    Expr b = this->Mutate(op->b);                           \
    if (a.same_as(op->a) &&                                 \
        b.same_as(op->b)) {                                 \
      return e;                                             \
    } else {                                                \
      return OP::make(a, b);                                 \
    }                                                       \
  }

DEFINE_BIOP_EXPR_MUTATE_(Add)
DEFINE_BIOP_EXPR_MUTATE_(Sub)
DEFINE_BIOP_EXPR_MUTATE_(Mul)
DEFINE_BIOP_EXPR_MUTATE_(Div)
DEFINE_BIOP_EXPR_MUTATE_(Mod)
DEFINE_BIOP_EXPR_MUTATE_(Min)
DEFINE_BIOP_EXPR_MUTATE_(Max)
DEFINE_BIOP_EXPR_MUTATE_(EQ)
DEFINE_BIOP_EXPR_MUTATE_(NE)
DEFINE_BIOP_EXPR_MUTATE_(LT)
DEFINE_BIOP_EXPR_MUTATE_(LE)
DEFINE_BIOP_EXPR_MUTATE_(GT)
DEFINE_BIOP_EXPR_MUTATE_(GE)
DEFINE_BIOP_EXPR_MUTATE_(And)
DEFINE_BIOP_EXPR_MUTATE_(Or)

Expr IRMutator::Mutate_(const Reduce *op, const Expr& e) {
  Array<IterVar> new_axis  = MutateIterVarArr(op->axis, this);
  Array<Expr> new_source = MutateArray(op->source, this);
  Expr new_cond = this->Mutate(op->condition);
  if (op->axis.same_as(new_axis) &&
      op->source.same_as(new_source) &&
      op->condition.same_as(new_cond)) {
    return e;
  } else {
    return Reduce::make(
      op->combiner, new_source, new_axis, new_cond, op->value_index);
  }
}

Expr IRMutator::Mutate_(const Cast *op, const Expr& e) {
  Expr value = this->Mutate(op->value);
  if (value.same_as(op->value)) {
    return e;
  } else {
    return Cast::make(op->type, value);
  }
}

Expr IRMutator::Mutate_(const Not *op, const Expr& e) {
  Expr a = this->Mutate(op->a);
  if (a.same_as(op->a)) {
    return e;
  } else {
    return Not::make(a);
  }
}

Expr IRMutator::Mutate_(const Select *op, const Expr& e) {
  Expr cond = this->Mutate(op->condition);
  Expr t = this->Mutate(op->true_value);
  Expr f = this->Mutate(op->false_value);
  if (cond.same_as(op->condition) &&
      t.same_as(op->true_value) &&
      f.same_as(op->false_value)) {
    return e;
  } else {
    return Select::make(cond, t, f);
  }
}

Expr IRMutator::Mutate_(const Ramp *op, const Expr& e) {
  Expr base = this->Mutate(op->base);
  Expr stride = this->Mutate(op->stride);
  if (base.same_as(op->base) &&
      stride.same_as(op->stride)) {
    return e;
  } else {
    return Ramp::make(base, stride, op->lanes);
  }
}

Expr IRMutator::Mutate_(const Broadcast *op, const Expr& e) {
  Expr value = this->Mutate(op->value);
  if (value.same_as(op->value)) {
    return e;
  } else {
    return Broadcast::make(value, op->lanes);
  }
}

Expr IRMutator::Mutate_(const Shuffle *op, const Expr& e) {
  auto new_vec = MutateArray(op->vectors, this);
  if (new_vec.same_as(op->vectors)) {
    return e;
  } else {
    return Shuffle::make(new_vec, op->indices);
  }
}

Expr IRMutator::Mutate_(const GetBit *op, const Expr& e) {
  Expr a = this->Mutate(op->a);
  Expr index = this->Mutate(op->index);
  if (a.same_as(op->a) && index.same_as(op->index)) {
    return e;
  } else {
    return GetBit::make(a, index);
  }
}

<<<<<<< HEAD
Expr IRMutator::Mutate_(const Quantize *op, const Expr& e) {
  Expr body = this->Mutate(op->body);
  Expr bitwidth = this->Mutate(op->bitwidth);
  if (body.same_as(op->body) && bitwidth.same_as(op->bitwidth)) {
    return e;
  } else {
    return Quantize::make(body, bitwidth);
=======
Expr IRMutator::Mutate_(const GetSlice *op, const Expr& e) {
  Expr a = this->Mutate(op->a);
  Expr index_left = this->Mutate(op->index_left);
  Expr index_right = this->Mutate(op->index_right);
  if (a.same_as(op->a) && index_left.same_as(op->index_left) && index_right.same_as(op->index_right)) {
    return e;
  } else {
    return GetSlice::make(a, index_left, index_right);
>>>>>>> 9e307b2f
  }
}

#define DEFINE_OP_RETURN_SELF_EXPR_MUTATE_(OP)              \
  Expr IRMutator::Mutate_(const OP *op, const Expr& e) {    \
    return e;                                               \
  }

DEFINE_OP_RETURN_SELF_EXPR_MUTATE_(IntImm)
DEFINE_OP_RETURN_SELF_EXPR_MUTATE_(UIntImm)
DEFINE_OP_RETURN_SELF_EXPR_MUTATE_(FloatImm)
DEFINE_OP_RETURN_SELF_EXPR_MUTATE_(StringImm)

TVM_STATIC_IR_FUNCTOR(IRMutator, vtable_expr)
.DISPATCH_TO_MUTATE_EXPR(Variable)
.DISPATCH_TO_MUTATE_EXPR(Load)
.DISPATCH_TO_MUTATE_EXPR(Let)
.DISPATCH_TO_MUTATE_EXPR(Call)
.DISPATCH_TO_MUTATE_EXPR(Add)
.DISPATCH_TO_MUTATE_EXPR(Sub)
.DISPATCH_TO_MUTATE_EXPR(Mul)
.DISPATCH_TO_MUTATE_EXPR(Div)
.DISPATCH_TO_MUTATE_EXPR(Mod)
.DISPATCH_TO_MUTATE_EXPR(Min)
.DISPATCH_TO_MUTATE_EXPR(Max)
.DISPATCH_TO_MUTATE_EXPR(EQ)
.DISPATCH_TO_MUTATE_EXPR(NE)
.DISPATCH_TO_MUTATE_EXPR(LT)
.DISPATCH_TO_MUTATE_EXPR(LE)
.DISPATCH_TO_MUTATE_EXPR(GT)
.DISPATCH_TO_MUTATE_EXPR(GE)
.DISPATCH_TO_MUTATE_EXPR(And)
.DISPATCH_TO_MUTATE_EXPR(Or)
.DISPATCH_TO_MUTATE_EXPR(Reduce)
.DISPATCH_TO_MUTATE_EXPR(Cast)
.DISPATCH_TO_MUTATE_EXPR(Not)
.DISPATCH_TO_MUTATE_EXPR(Select)
.DISPATCH_TO_MUTATE_EXPR(Ramp)
.DISPATCH_TO_MUTATE_EXPR(Broadcast)
.DISPATCH_TO_MUTATE_EXPR(IntImm)
.DISPATCH_TO_MUTATE_EXPR(UIntImm)
.DISPATCH_TO_MUTATE_EXPR(FloatImm)
.DISPATCH_TO_MUTATE_EXPR(StringImm)
.DISPATCH_TO_MUTATE_EXPR(Shuffle)
.DISPATCH_TO_MUTATE_EXPR(GetBit)
<<<<<<< HEAD
.DISPATCH_TO_MUTATE_EXPR(Quantize);
=======
.DISPATCH_TO_MUTATE_EXPR(GetSlice);
>>>>>>> 9e307b2f

}  // namespace ir
}  // namespace tvm<|MERGE_RESOLUTION|>--- conflicted
+++ resolved
@@ -306,22 +306,6 @@
   return s;
 }
 
-Stmt IRMutator::Mutate_(const SetBit *op, const Stmt& e) {
-  Expr old_val = this->Mutate(op->old_val);
-  Expr new_val = this->Mutate(op->new_val);
-  Expr index = this->Mutate(op->index);
-  Expr bit = this->Mutate(op->bit);
-  return SetBit::make(op->buffer_var, old_val, new_val, index, bit);
-}
-
-Stmt IRMutator::Mutate_(const SetSlice *op, const Stmt& e) {
-  Expr old_val = this->Mutate(op->old_val);
-  Expr new_val = this->Mutate(op->new_val);
-  Expr index = this->Mutate(op->index);
-  Expr bit_left = this->Mutate(op->bit_left);
-  Expr bit_right = this->Mutate(op->bit_right);
-  return SetSlice::make(op->buffer_var, old_val, new_val, index, bit_left, bit_right);
-}
 
 TVM_STATIC_IR_FUNCTOR(IRMutator, vtable_stmt)
 .DISPATCH_TO_MUTATE_STMT(LetStmt)
@@ -337,9 +321,7 @@
 .DISPATCH_TO_MUTATE_STMT(Realize)
 .DISPATCH_TO_MUTATE_STMT(Block)
 .DISPATCH_TO_MUTATE_STMT(Evaluate)
-.DISPATCH_TO_MUTATE_STMT(Prefetch)
-.DISPATCH_TO_MUTATE_STMT(SetBit)
-.DISPATCH_TO_MUTATE_STMT(SetSlice);
+.DISPATCH_TO_MUTATE_STMT(Prefetch);
 
 
 // Mutate Expr
@@ -496,15 +478,6 @@
   }
 }
 
-<<<<<<< HEAD
-Expr IRMutator::Mutate_(const Quantize *op, const Expr& e) {
-  Expr body = this->Mutate(op->body);
-  Expr bitwidth = this->Mutate(op->bitwidth);
-  if (body.same_as(op->body) && bitwidth.same_as(op->bitwidth)) {
-    return e;
-  } else {
-    return Quantize::make(body, bitwidth);
-=======
 Expr IRMutator::Mutate_(const GetSlice *op, const Expr& e) {
   Expr a = this->Mutate(op->a);
   Expr index_left = this->Mutate(op->index_left);
@@ -513,10 +486,43 @@
     return e;
   } else {
     return GetSlice::make(a, index_left, index_right);
->>>>>>> 9e307b2f
-  }
-}
-
+  }
+}
+
+Expr IRMutator::Mutate_(const SetBit *op, const Expr& e) {
+  Expr a = this->Mutate(op->a);
+  Expr value = this->Mutate(op->value);
+  Expr index = this->Mutate(op->index);
+  if (a.same_as(op->a) && value.same_as(op->value) && index.same_as(op->a)) {
+    return e;
+  }
+  else {
+    return SetBit::make(a, value, index);
+  }
+}
+
+Expr IRMutator::Mutate_(const SetSlice *op, const Expr& e) {
+  Expr a = this->Mutate(op->a);
+  Expr value = this->Mutate(op->value);
+  Expr index_left = this->Mutate(op->index_left);
+  Expr index_right = this->Mutate(op->index_right);
+  if (a.same_as(op->a) && value.same_as(op->value) && index_left.same_as(op->index_left) && index_right.same_as(op->index_right)) {
+    return e;
+  }
+  else {
+    return SetSlice::make(a, value, index_left, index_right);
+  }
+}
+
+Expr IRMutator::Mutate_(const Quantize *op, const Expr& e) {
+  Expr body = this->Mutate(op->body);
+  Expr bitwidth = this->Mutate(op->bitwidth);
+  if (body.same_as(op->body) && bitwidth.same_as(op->bitwidth)) {
+    return e;
+  } else {
+    return Quantize::make(body, bitwidth);
+  }
+}
 #define DEFINE_OP_RETURN_SELF_EXPR_MUTATE_(OP)              \
   Expr IRMutator::Mutate_(const OP *op, const Expr& e) {    \
     return e;                                               \
@@ -559,11 +565,10 @@
 .DISPATCH_TO_MUTATE_EXPR(StringImm)
 .DISPATCH_TO_MUTATE_EXPR(Shuffle)
 .DISPATCH_TO_MUTATE_EXPR(GetBit)
-<<<<<<< HEAD
+.DISPATCH_TO_MUTATE_EXPR(GetSlice)
+.DISPATCH_TO_MUTATE_EXPR(SetBit)
+.DISPATCH_TO_MUTATE_EXPR(SetSlice)
 .DISPATCH_TO_MUTATE_EXPR(Quantize);
-=======
-.DISPATCH_TO_MUTATE_EXPR(GetSlice);
->>>>>>> 9e307b2f
 
 }  // namespace ir
 }  // namespace tvm