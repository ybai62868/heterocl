#include "IRVisitor.h"

namespace HalideIR {
namespace Internal {

IRVisitor::~IRVisitor() {
}

void IRVisitor::visit(const IntImm *, const Expr &) {
}

void IRVisitor::visit(const UIntImm *, const Expr &) {
}

void IRVisitor::visit(const FloatImm *, const Expr &) {
}

void IRVisitor::visit(const StringImm *, const Expr &) {
}

void IRVisitor::visit(const Cast *op, const Expr &) {
    op->value.accept(this);
}

void IRVisitor::visit(const Variable *, const Expr &) {
}

void IRVisitor::visit(const Add *op, const Expr &) {
    op->a.accept(this);
    op->b.accept(this);
}

void IRVisitor::visit(const Sub *op, const Expr &) {
    op->a.accept(this);
    op->b.accept(this);
}

void IRVisitor::visit(const Mul *op, const Expr &) {
    op->a.accept(this);
    op->b.accept(this);
}

void IRVisitor::visit(const Div *op, const Expr &) {
    op->a.accept(this);
    op->b.accept(this);
}

void IRVisitor::visit(const Mod *op, const Expr &) {
    op->a.accept(this);
    op->b.accept(this);
}

void IRVisitor::visit(const Min *op, const Expr &) {
    op->a.accept(this);
    op->b.accept(this);
}

void IRVisitor::visit(const Max *op, const Expr &) {
    op->a.accept(this);
    op->b.accept(this);
}

void IRVisitor::visit(const EQ *op, const Expr &) {
    op->a.accept(this);
    op->b.accept(this);
}

void IRVisitor::visit(const NE *op, const Expr &) {
    op->a.accept(this);
    op->b.accept(this);
}

void IRVisitor::visit(const LT *op, const Expr &) {
    op->a.accept(this);
    op->b.accept(this);
}

void IRVisitor::visit(const LE *op, const Expr &) {
    op->a.accept(this);
    op->b.accept(this);
}

void IRVisitor::visit(const GT *op, const Expr &) {
    op->a.accept(this);
    op->b.accept(this);
}

void IRVisitor::visit(const GE *op, const Expr &) {
    op->a.accept(this);
    op->b.accept(this);
}

void IRVisitor::visit(const And *op, const Expr &) {
    op->a.accept(this);
    op->b.accept(this);
}

void IRVisitor::visit(const Or *op, const Expr &) {
    op->a.accept(this);
    op->b.accept(this);
}

void IRVisitor::visit(const Not *op, const Expr &) {
    op->a.accept(this);
}

void IRVisitor::visit(const Select *op, const Expr &) {
    op->condition.accept(this);
    op->true_value.accept(this);
    op->false_value.accept(this);
}

void IRVisitor::visit(const Load *op, const Expr &) {
    op->index.accept(this);
    op->predicate.accept(this);
}

void IRVisitor::visit(const Ramp *op, const Expr &) {
    op->base.accept(this);
    op->stride.accept(this);
}

void IRVisitor::visit(const Broadcast *op, const Expr &) {
    op->value.accept(this);
}

void IRVisitor::visit(const Call *op, const Expr &) {
    for (size_t i = 0; i < op->args.size(); i++) {
        op->args[i].accept(this);
    }

    // removed: Consider extern call args
}

void IRVisitor::visit(const Let *op, const Expr &) {
    op->value.accept(this);
    op->body.accept(this);
}

void IRVisitor::visit(const LetStmt *op, const Stmt &) {
    op->value.accept(this);
    op->body.accept(this);
}

void IRVisitor::visit(const AttrStmt *op, const Stmt &) {
    op->value.accept(this);
    op->body.accept(this);
}

void IRVisitor::visit(const AssertStmt *op, const Stmt &) {
    op->condition.accept(this);
    op->message.accept(this);
    op->body.accept(this);
}

void IRVisitor::visit(const ProducerConsumer *op, const Stmt &) {
    op->body.accept(this);
}

void IRVisitor::visit(const For *op, const Stmt &) {
    op->min.accept(this);
    op->extent.accept(this);
    op->body.accept(this);
}

void IRVisitor::visit(const Store *op, const Stmt &) {
    op->value.accept(this);
    op->index.accept(this);
    op->predicate.accept(this);
}

void IRVisitor::visit(const Provide *op, const Stmt &) {
    op->value.accept(this);
    for (size_t i = 0; i < op->args.size(); i++) {
        op->args[i].accept(this);
    }
}

void IRVisitor::visit(const Allocate *op, const Stmt &) {
    for (size_t i = 0; i < op->extents.size(); i++) {
      op->extents[i].accept(this);
    }
    op->condition.accept(this);
    if (op->new_expr.defined()) {
        op->new_expr.accept(this);
    }
    op->body.accept(this);
}

void IRVisitor::visit(const Free *op, const Stmt &) {
}

void IRVisitor::visit(const Realize *op, const Stmt &) {
    for (size_t i = 0; i < op->bounds.size(); i++) {
        op->bounds[i]->min.accept(this);
        op->bounds[i]->extent.accept(this);
    }
    op->condition.accept(this);
    op->body.accept(this);
}

void IRVisitor::visit(const Prefetch *op, const Stmt &) {
    for (size_t i = 0; i < op->bounds.size(); i++) {
        op->bounds[i]->min.accept(this);
        op->bounds[i]->extent.accept(this);
    }
}

void IRVisitor::visit(const Block *op, const Stmt &) {
    op->first.accept(this);
    if (op->rest.defined()) {
        op->rest.accept(this);
    }
}

void IRVisitor::visit(const IfThenElse *op, const Stmt &) {
    op->condition.accept(this);
    op->then_case.accept(this);
    if (op->else_case.defined()) {
        op->else_case.accept(this);
    }
}

void IRVisitor::visit(const Evaluate *op, const Stmt &) {
    op->value.accept(this);
}

void IRVisitor::visit(const Shuffle *op, const Expr &) {
    for (Expr i : op->vectors) {
      i.accept(this);
    }
}

void IRVisitor::visit(const GetBit *op, const Expr &) {
  op->a.accept(this);
  op->index.accept(this);
}

<<<<<<< HEAD
void IRVisitor::visit(const Quantize *op, const Expr &) {
  op->body.accept(this);
  op->bitwidth.accept(this);
}

=======
void IRVisitor::visit(const GetSlice *op, const Expr &) {
  op->a.accept(this);
  op->index_left.accept(this);
  op->index_right.accept(this);
}

void IRVisitor::visit(const SetBit *op, const Stmt &) {
  op->old_val.accept(this);
  op->new_val.accept(this);
  op->bit.accept(this);
  op->index.accept(this);
}

void IRVisitor::visit(const SetSlice *op, const Stmt &) {
  op->old_val.accept(this);
  op->new_val.accept(this);
  op->bit_left.accept(this);
  op->bit_right.accept(this);
  op->index.accept(this);
}
>>>>>>> 9e307b2f

void IRGraphVisitor::include(const Expr &e) {
    if (visited.count(e.get())) {
        return;
    } else {
        visited.insert(e.get());
        e.accept(this);
        return;
    }
}

void IRGraphVisitor::include(const Stmt &s) {
    if (visited.count(s.get())) {
        return;
    } else {
        visited.insert(s.get());
        s.accept(this);
        return;
    }
}

void IRGraphVisitor::visit(const IntImm *, const Expr &) {
}

void IRGraphVisitor::visit(const UIntImm *, const Expr &) {
}

void IRGraphVisitor::visit(const FloatImm *, const Expr &) {
}

void IRGraphVisitor::visit(const StringImm *, const Expr &) {
}

void IRGraphVisitor::visit(const Cast *op, const Expr &) {
    include(op->value);
}

void IRGraphVisitor::visit(const Variable *op, const Expr &) {
}

void IRGraphVisitor::visit(const Add *op, const Expr &) {
    include(op->a);
    include(op->b);
}

void IRGraphVisitor::visit(const Sub *op, const Expr &) {
    include(op->a);
    include(op->b);
}

void IRGraphVisitor::visit(const Mul *op, const Expr &) {
    include(op->a);
    include(op->b);
}

void IRGraphVisitor::visit(const Div *op, const Expr &) {
    include(op->a);
    include(op->b);
}

void IRGraphVisitor::visit(const Mod *op, const Expr &) {
    include(op->a);
    include(op->b);
}

void IRGraphVisitor::visit(const Min *op, const Expr &) {
    include(op->a);
    include(op->b);
}

void IRGraphVisitor::visit(const Max *op, const Expr &) {
    include(op->a);
    include(op->b);
}

void IRGraphVisitor::visit(const EQ *op, const Expr &) {
    include(op->a);
    include(op->b);
}

void IRGraphVisitor::visit(const NE *op, const Expr &) {
    include(op->a);
    include(op->b);
}

void IRGraphVisitor::visit(const LT *op, const Expr &) {
    include(op->a);
    include(op->b);
}

void IRGraphVisitor::visit(const LE *op, const Expr &) {
    include(op->a);
    include(op->b);
}

void IRGraphVisitor::visit(const GT *op, const Expr &) {
    include(op->a);
    include(op->b);
}

void IRGraphVisitor::visit(const GE *op, const Expr &) {
    include(op->a);
    include(op->b);
}

void IRGraphVisitor::visit(const And *op, const Expr &) {
    include(op->a);
    include(op->b);
}

void IRGraphVisitor::visit(const Or *op, const Expr &) {
    include(op->a);
    include(op->b);
}

void IRGraphVisitor::visit(const Not *op, const Expr &) {
    include(op->a);
}

void IRGraphVisitor::visit(const Select *op, const Expr &) {
    include(op->condition);
    include(op->true_value);
    include(op->false_value);
}

void IRGraphVisitor::visit(const Load *op, const Expr &) {
    include(op->index);
    include(op->predicate);
}

void IRGraphVisitor::visit(const Ramp *op, const Expr &) {
    include(op->base);
    include(op->stride);
}

void IRGraphVisitor::visit(const Broadcast *op, const Expr &) {
    include(op->value);
}

void IRGraphVisitor::visit(const Call *op, const Expr &) {
    for (size_t i = 0; i < op->args.size(); i++) {
        include(op->args[i]);
    }
}

void IRGraphVisitor::visit(const Let *op, const Expr &) {
    include(op->value);
    include(op->body);
}

void IRGraphVisitor::visit(const LetStmt *op, const Stmt &) {
    include(op->value);
    include(op->body);
}

void IRGraphVisitor::visit(const AssertStmt *op, const Stmt &) {
    include(op->condition);
    include(op->message);
    include(op->body);
}

void IRGraphVisitor::visit(const ProducerConsumer *op, const Stmt &) {
    include(op->body);
}

void IRGraphVisitor::visit(const For *op, const Stmt &) {
    include(op->min);
    include(op->extent);
    include(op->body);
}

void IRGraphVisitor::visit(const Store *op, const Stmt &) {
    include(op->value);
    include(op->index);
    include(op->predicate);
}

void IRGraphVisitor::visit(const Provide *op, const Stmt &) {
    include(op->value);
    for (size_t i = 0; i < op->args.size(); i++) {
        include(op->args[i]);
    }
}

void IRGraphVisitor::visit(const Allocate *op, const Stmt &) {
    for (size_t i = 0; i < op->extents.size(); i++) {
        include(op->extents[i]);
    }
    include(op->condition);
    if (op->new_expr.defined()) {
        include(op->new_expr);
    }
    include(op->body);
}

void IRGraphVisitor::visit(const Free *op, const Stmt &) {
}

void IRGraphVisitor::visit(const Realize *op, const Stmt &) {
    for (size_t i = 0; i < op->bounds.size(); i++) {
        include(op->bounds[i]->min);
        include(op->bounds[i]->extent);
    }
    include(op->condition);
    include(op->body);
}

void IRGraphVisitor::visit(const Prefetch *op, const Stmt &) {
    for (size_t i = 0; i < op->bounds.size(); i++) {
        include(op->bounds[i]->min);
        include(op->bounds[i]->extent);
    }
}

void IRGraphVisitor::visit(const Block *op, const Stmt &) {
    include(op->first);
    if (op->rest.defined()) include(op->rest);
}

void IRGraphVisitor::visit(const IfThenElse *op, const Stmt &) {
    include(op->condition);
    include(op->then_case);
    if (op->else_case.defined()) {
        include(op->else_case);
    }
}

void IRGraphVisitor::visit(const Evaluate *op, const Stmt &) {
    include(op->value);
}

void IRGraphVisitor::visit(const Shuffle *op, const Expr &) {
    for (Expr i : op->vectors) {
      include(i);
    }
}

void IRGraphVisitor::visit(const GetBit *op, const Expr &) {
  include(op->a);
  include(op->index);
}

<<<<<<< HEAD
void IRGraphVisitor::visit(const Quantize *op, const Expr &) {
  include(op->body);
  include(op->bitwidth);
=======
void IRGraphVisitor::visit(const GetSlice *op, const Expr &) {
  include(op->a);
  include(op->index_left);
  include(op->index_right);
}

void IRGraphVisitor::visit(const SetBit *op, const Stmt &) {
  include(op->old_val);
  include(op->new_val);
  include(op->bit);
  include(op->index);
}

void IRGraphVisitor::visit(const SetSlice *op, const Stmt &) {
  include(op->old_val);
  include(op->new_val);
  include(op->bit_left);
  include(op->bit_right);
  include(op->index);
>>>>>>> 9e307b2f
}

}
}<|MERGE_RESOLUTION|>--- conflicted
+++ resolved
@@ -236,34 +236,29 @@
   op->index.accept(this);
 }
 
-<<<<<<< HEAD
-void IRVisitor::visit(const Quantize *op, const Expr &) {
-  op->body.accept(this);
-  op->bitwidth.accept(this);
-}
-
-=======
 void IRVisitor::visit(const GetSlice *op, const Expr &) {
   op->a.accept(this);
   op->index_left.accept(this);
   op->index_right.accept(this);
 }
 
-void IRVisitor::visit(const SetBit *op, const Stmt &) {
-  op->old_val.accept(this);
-  op->new_val.accept(this);
-  op->bit.accept(this);
+void IRVisitor::visit(const SetBit *op, const Expr &) {
+  op->a.accept(this);
+  op->value.accept(this);
   op->index.accept(this);
 }
 
-void IRVisitor::visit(const SetSlice *op, const Stmt &) {
-  op->old_val.accept(this);
-  op->new_val.accept(this);
-  op->bit_left.accept(this);
-  op->bit_right.accept(this);
-  op->index.accept(this);
-}
->>>>>>> 9e307b2f
+void IRVisitor::visit(const SetSlice *op, const Expr &) {
+  op->a.accept(this);
+  op->value.accept(this);
+  op->index_left.accept(this);
+  op->index_right.accept(this);
+}
+
+void IRVisitor::visit(const Quantize *op, const Expr &) {
+  op->body.accept(this);
+  op->bitwidth.accept(this);
+}
 
 void IRGraphVisitor::include(const Expr &e) {
     if (visited.count(e.get())) {
@@ -506,31 +501,28 @@
   include(op->index);
 }
 
-<<<<<<< HEAD
-void IRGraphVisitor::visit(const Quantize *op, const Expr &) {
-  include(op->body);
-  include(op->bitwidth);
-=======
 void IRGraphVisitor::visit(const GetSlice *op, const Expr &) {
   include(op->a);
   include(op->index_left);
   include(op->index_right);
 }
 
-void IRGraphVisitor::visit(const SetBit *op, const Stmt &) {
-  include(op->old_val);
-  include(op->new_val);
-  include(op->bit);
+void IRGraphVisitor::visit(const SetBit *op, const Expr &) {
+  include(op->a);
+  include(op->value);
   include(op->index);
 }
 
-void IRGraphVisitor::visit(const SetSlice *op, const Stmt &) {
-  include(op->old_val);
-  include(op->new_val);
-  include(op->bit_left);
-  include(op->bit_right);
-  include(op->index);
->>>>>>> 9e307b2f
+void IRGraphVisitor::visit(const SetSlice *op, const Expr &) {
+  include(op->a);
+  include(op->value);
+  include(op->index_left);
+  include(op->index_right);
+}
+
+void IRGraphVisitor::visit(const Quantize *op, const Expr &) {
+  include(op->body);
+  include(op->bitwidth);
 }
 
 }
