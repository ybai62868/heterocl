--- conflicted
+++ resolved
@@ -415,19 +415,6 @@
   }
 }
 
-<<<<<<< HEAD
-void IRMutator::visit(const Quantize *op, const Expr &e) {
-  Expr body = mutate(op->body);
-  Expr bitwidth = mutate(op->bitwidth);
-  if (body.same_as(op->body) && bitwidth.same_as(op->bitwidth)) {
-    expr = e;
-  }
-  else {
-    expr = Quantize::make(body, bitwidth);
-  }
-}
-
-=======
 void IRMutator::visit(const GetSlice *op, const Expr &e) {
   Expr a = mutate(op->a);
   Expr index_left = mutate(op->index_left);
@@ -440,26 +427,42 @@
   }
 }
 
-void IRMutator::visit(const SetBit *op, const Stmt &s) {
-  Expr old_val = mutate(op->old_val);
-  Expr new_val = mutate(op->new_val);
-  Expr bit = mutate(op->bit);
+void IRMutator::visit(const SetBit *op, const Expr &e) {
+  Expr a = mutate(op->a);
+  Expr value = mutate(op->value);
   Expr index = mutate(op->index);
-  
-  stmt = SetBit::make(op->buffer_var, old_val, new_val, index, bit);
-}
-
-void IRMutator::visit(const SetSlice *op, const Stmt &s) {
-  Expr old_val = mutate(op->old_val);
-  Expr new_val = mutate(op->new_val);
-  Expr bit_left = mutate(op->bit_left);
-  Expr bit_right = mutate(op->bit_right);
-  Expr index = mutate(op->index);
-  
-  stmt = SetSlice::make(op->buffer_var, old_val, new_val, index, bit_left, bit_right);
-}
-
->>>>>>> 9e307b2f
+  if (a.same_as(op->a) && value.same_as(op->value) && index.same_as(op->a)) {
+    expr = e;
+  }
+  else {
+    expr = SetBit::make(a, value, index);
+  }
+}
+
+void IRMutator::visit(const SetSlice *op, const Expr &e) {
+  Expr a = mutate(op->a);
+  Expr value = mutate(op->value);
+  Expr index_left = mutate(op->index_left);
+  Expr index_right = mutate(op->index_right);
+  if (a.same_as(op->a) && value.same_as(op->value) && index_left.same_as(op->index_left) && index_right.same_as(op->index_right)) {
+    expr = e;
+  }
+  else {
+    expr = SetSlice::make(a, value, index_left, index_right);
+  }
+}
+
+void IRMutator::visit(const Quantize *op, const Expr &e) {
+  Expr body = mutate(op->body);
+  Expr bitwidth = mutate(op->bitwidth);
+  if (body.same_as(op->body) && bitwidth.same_as(op->bitwidth)) {
+    expr = e;
+  }
+  else {
+    expr = Quantize::make(body, bitwidth);
+  }
+}
+
 Stmt IRGraphMutator::mutate(Stmt s) {
     auto iter = stmt_replacements.find(s);
     if (iter != stmt_replacements.end()) {
